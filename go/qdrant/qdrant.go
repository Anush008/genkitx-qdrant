package qdrant

import (
	"context"
	"encoding/json"
	"errors"
	"fmt"
	"log"
	"strings"

	"github.com/firebase/genkit/go/ai"
	"github.com/google/uuid"
	qclient "github.com/qdrant/go-client/qdrant"
)

const provider = "qdrant"
const contentPayloadKey = "_content"
const metadataPayloadKey = "_metadata"

// New returns an [ai.DocumentStore] that uses Qdrant.
type Config struct {
	CollectionName  string
	GrpcHost        string
	Port            int
	ApiKey          string
	UseTls          bool
	ContentKey      string
	MetadataKey     string
	Embedder        ai.Embedder
	EmbedderOptions any
}

func Init(ctx context.Context, cfg Config) (err error) {

	defer func() {
		if err != nil {
			err = fmt.Errorf("qdrant.Init: %w", err)
		}
	}()

	if !cfg.UseTls && cfg.ApiKey != "" {
		log.Println("Warning: API key is set but TLS is not enabled. The API key will be sent in plaintext.")
		log.Println("May fail when using Qdrant cloud.")
	}

	if err != nil {
		return fmt.Errorf("failed to connect to Qdrant: %v", err)
	}

	client, err := qclient.NewClient(&qclient.Config{
		Host:   cfg.GrpcHost,
		Port:   cfg.Port,
		APIKey: cfg.ApiKey,
		UseTLS: cfg.UseTls,
	})

	if err != nil {
		return fmt.Errorf("failed to instantiate Qdrant client: %w", err)
	}
	store := &docStore{
		client: client,
	}

	name := cfg.CollectionName
	ai.DefineIndexer(provider, name, store.Index)
	ai.DefineRetriever(provider, name, store.Retrieve)
	return nil
}

// Indexer returns the indexer with the given collection name.
func Indexer(name string) ai.Indexer {
	return ai.LookupIndexer(provider, name)
}

// Retriever returns the retriever with the given collection name.
func Retriever(name string) ai.Retriever {
	return ai.LookupRetriever(provider, name)
}

type IndexerOptions struct{}

type RetrieverOptions struct {
	Filter qclient.Filter
	K      int // maximum number of values to retrieve
}

// docStore implements the genkit [ai.DocumentStore] interface.
type docStore struct {
	collectionName     string
	client             *qclient.Client
<<<<<<< HEAD
	connection         *grpc.ClientConn
	embedder           ai.Embedder
=======
	embedder           *ai.EmbedderAction
>>>>>>> 11afd5a7
	embedderOptions    any
	contentPayloadKey  string
	metadataPayloadKey string
}

// Index implements the genkit Retriever.Index method.
func (ds *docStore) Index(ctx context.Context, req *ai.IndexerRequest) error {
	if len(req.Documents) == 0 {
		return nil
	}

	ereq := &ai.EmbedRequest{
		Documents: req.Documents,
		Options:   ds.embedderOptions,
	}
	vals, err := ds.embedder.Embed(ctx, ereq)
	// Use the embedder to convert each Document into a vector.
	points := make([]*qclient.PointStruct, 0, len(req.Documents))
	for i, doc := range req.Documents {

		if err != nil {
			return fmt.Errorf("qdrant index embedding failed: %v", err)
		}

		id, err := generatePointId(doc)
		if err != nil {
			return err
		}

		var sb strings.Builder
		for _, p := range doc.Content {
			sb.WriteString(p.Text)
		}

		point := &qclient.PointStruct{
			Id:      qclient.NewID(id),
			Vectors: qclient.NewVectors(vals.Embeddings[i].Embedding...),
			Payload: qclient.NewValueMap(map[string]any{
				contentPayloadKey:  sb.String(),
				metadataPayloadKey: doc.Metadata,
			}),
		}
		points = append(points, point)
	}

	_, err = ds.client.Upsert(ctx, &qclient.UpsertPoints{
		CollectionName: ds.collectionName,
		Points:         points,
	})

	if err != nil {
		return fmt.Errorf("qdrant index upsert failed: %v", err)
	}

	return nil
}

// Retrieve implements the genkit Retriever.Retrieve method.
func (ds *docStore) Retrieve(ctx context.Context, req *ai.RetrieverRequest) (*ai.RetrieverResponse, error) {
	var (
		filter *qclient.Filter
		limit  int
	)
	if req.Options != nil {
		ropt, ok := req.Options.(*RetrieverOptions)
		if !ok {
			return nil, fmt.Errorf("qdrant.Retrieve options have type %T, want %T", req.Options, &RetrieverOptions{})
		}
		filter = &ropt.Filter
		limit = ropt.K
	}

	// Use the embedder to convert the document we want to
	// retrieve into a vector.
	ereq := &ai.EmbedRequest{
		Documents: []*ai.Document{req.Document},
		Options:   ds.embedderOptions,
	}
	vectors, err := ds.embedder.Embed(ctx, ereq)
	if err != nil {
		return nil, fmt.Errorf("qdrant retrieve embedding failed: %v", err)
	}

	response, err := ds.client.Query(context.TODO(), &qclient.QueryPoints{
		CollectionName: ds.collectionName,
		Query:          qclient.NewQuery(vectors.Embeddings[0].Embedding...),
		Limit:          qclient.PtrOf(uint64(limit)),
		Filter:         filter,
		WithPayload:    qclient.NewWithPayloadInclude(ds.contentPayloadKey, ds.metadataPayloadKey),
	})
	if err != nil {
		return nil, err
	}

	var docs []*ai.Document
	for _, result := range response {
		content := result.Payload[ds.contentPayloadKey].GetStringValue()
		if content == "" {
			return nil, errors.New("qdrant retrieve failed to fetch original document text")
		}

		metadata := make(map[string]any)
		for k, v := range result.Payload[ds.metadataPayloadKey].GetStructValue().Fields {
			metadata[k] = v
		}

		d := ai.DocumentFromText(content, metadata)
		docs = append(docs, d)
	}

	ret := &ai.RetrieverResponse{
		Documents: docs,
	}
	return ret, nil
}

// Generates a deterministic UUID and returns the string representation.
// Qdrant only allows UUIDs and positive integers as point IDs.
func generatePointId(doc *ai.Document) (string, error) {
	b, err := json.Marshal(doc)
	if err != nil {
		return "", fmt.Errorf("qdrant: error marshaling document: %v", err)
	}
	uuid := uuid.NewSHA1(uuid.NameSpaceDNS, b)
	return uuid.String(), nil
}<|MERGE_RESOLUTION|>--- conflicted
+++ resolved
@@ -88,12 +88,7 @@
 type docStore struct {
 	collectionName     string
 	client             *qclient.Client
-<<<<<<< HEAD
-	connection         *grpc.ClientConn
 	embedder           ai.Embedder
-=======
-	embedder           *ai.EmbedderAction
->>>>>>> 11afd5a7
 	embedderOptions    any
 	contentPayloadKey  string
 	metadataPayloadKey string
